--- conflicted
+++ resolved
@@ -1,17 +1,9 @@
 # AWS Mobile SDK for iOS CHANGELOG
 
-## Unreleased
-
-<<<<<<< HEAD
 ### Bug Fixes
 
 - IoT
   - fix(IoT): Fixing naming collision with SocketRocket
-=======
--Features for next release
-
-## 2.33.4
->>>>>>> d8b503c2
 
 ### Misc. Updates
 
@@ -54,7 +46,7 @@
 - **AWSCore**
   - Support for `il-central-1` - Israel (Tel Aviv) (see [AWS Regional Services List](https://aws.amazon.com/about-aws/global-infrastructure/regional-product-services/) for a list of services supported in the region)
 
-## 2.33.2  
+## 2.33.2
 
 ### Bug Fixes
 - **AWSAuthUI**
@@ -107,7 +99,7 @@
 ### Bug Fixes
 - **AWSAuthUI**
   - Fix ability to hide keyboard in `AWSSignInViewController`, using `keyboardDismissMode`
-  - Fix black navigation bar in `AWSSignInViewController`, using view controllers option to 'Extend edges Under Opaque Bars'.  
+  - Fix black navigation bar in `AWSSignInViewController`, using view controllers option to 'Extend edges Under Opaque Bars'.
    [Issue #2321](https://github.com/aws-amplify/aws-sdk-ios/issues/2321)
 
 ## 2.33.0
@@ -141,7 +133,7 @@
 
 ### Bug Fixes
 - **AWSS3**
-  - Increase speed of foreground uploads by specifying `NetworkServiceType`   
+  - Increase speed of foreground uploads by specifying `NetworkServiceType`
 
 ## 2.31.0
 
@@ -149,7 +141,7 @@
 
 - **AWSMobileClient**
   - Handling AWSMobileClient state issues gracefully handled gracefully
-  
+
 - **AWSIot**
   - Include the certificate tag in Keychain query to look up identity
 
@@ -160,7 +152,7 @@
   - AWSComprehend
   - AWSConnect
   - AWSDynamoDB
-  - AWSEC2  
+  - AWSEC2
   - AWSIoT
   - AWSLambda
   - AWSLocation
@@ -198,7 +190,7 @@
 
 - **AWSS3**
     - Fixing the integration tests by using correct value for AWSS3ServerSideEncryption (See [PR #4592](https://github.com/aws-amplify/aws-sdk-ios/pull/4592))
-    
+
 - Model updates for the following services
   - AWSEC2
   - AWSKMS

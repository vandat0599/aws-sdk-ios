--- conflicted
+++ resolved
@@ -72,7 +72,259 @@
         }
     }
 
-<<<<<<< HEAD
+    /// Fetches the `AWSCredentials` asynchronously.
+    ///
+    /// - Parameter completionHandler: completionHandler which would have `AWSCredentials` if successfully retrieved, else error.
+    public func getAWSCredentials(_ completionHandler: @escaping(AWSCredentials?, Error?) -> Void) {
+        if self.internalCredentialsProvider == nil {
+            completionHandler(nil, AWSMobileClientError.cognitoIdentityPoolNotConfigured(message: "There is no valid cognito identity pool configured in `awsconfiguration.json`."))
+        }
+        
+        let cancellationToken = self.credentialsFetchCancellationSource
+        credentialsFetchOperationQueue.addOperation {
+            self.credentialsFetchLock.enter()
+            self.internalCredentialsProvider?.credentials(withCancellationToken: cancellationToken).continueWith(block: { (task) -> Any? in
+                // If we have called cancellation already, leave the block without doing anything
+                // with the fetched credentials.
+                if (task.isCancelled || cancellationToken.isCancellationRequested) {
+                    self.credentialsFetchLock.leave()
+                    completionHandler(task.result, task.error)
+                    return nil
+                }
+                
+                if let error = task.error {
+                    if error._domain == AWSCognitoIdentityErrorDomain
+                        && error._code == AWSCognitoIdentityErrorType.notAuthorized.rawValue
+                        && self.federationProvider == .none {
+                        
+                        self.credentialsFetchLock.leave()
+                        completionHandler(nil, AWSMobileClientError.guestAccessNotAllowed(message: "Your backend is not configured with cognito identity pool to allow guest acess. Please allow un-authenticated access to identity pool to use this feature."))
+                        
+                    } else if error._domain == AWSCognitoIdentityErrorDomain
+                        && error._code == AWSCognitoIdentityErrorType.notAuthorized.rawValue
+                        && self.federationProvider == .oidcFederation {
+                        // store a reference to the completion handler which we would be calling later on.
+                        self.pendingAWSCredentialsCompletion = completionHandler
+                        
+                        self.mobileClientStatusChanged(userState: .signedOutFederatedTokensInvalid, additionalInfo: [self.ProviderKey:self.cachedLoginsMap.first!.key])
+                    } else {
+                        self.credentialsFetchLock.leave()
+                        completionHandler(nil, error)
+                    }
+                } else if let result = task.result {
+                    if(self.federationProvider == .none && self.currentUserState != .guest) {
+                        self.mobileClientStatusChanged(userState: .guest, additionalInfo: [:])
+                    }
+                    self.credentialsFetchLock.leave()
+                    completionHandler(result, nil)
+                }
+                
+                return nil
+            })
+            self.credentialsFetchLock.wait()
+        }
+    }
+
+    /// Invoke this function to release any sign-in waits.
+    /// When you receive a notifcation which is `signedOutFederatedTokensInvalid` or `signedOutUserPoolsTokensInvalid` you need to proovide SDK the token via `federate` method or call the `signIn` method and complete the sign-in flow. If you can't get the latest token from the user, you can call this method to un-block any waiting calls.
+    public func releaseSignInWait() {
+        if self.federationProvider == .userPools {
+            self.userpoolOpsHelper.passwordAuthTaskCompletionSource?.set(error: AWSMobileClientError.unableToSignIn(message: "Unable to get valid sign in session from the end user."))
+            self.userpoolOpsHelper.passwordAuthTaskCompletionSource = nil
+            self.userpoolOpsHelper.customAuthChallengeTaskCompletionSource?.set(error: AWSMobileClientError.unableToSignIn(message: "Unable to get valid sign in session from the end user."))
+            self.userpoolOpsHelper.customAuthChallengeTaskCompletionSource = nil
+        } else if self.federationProvider == .hostedUI {
+            self.pendingGetTokensCompletion?(nil, AWSMobileClientError.unableToSignIn(message: "Could not get valid token from the user."))
+            self.pendingGetTokensCompletion = nil
+            self.tokenFetchLock.leave()
+        } else if self.federationProvider == .oidcFederation {
+            self.pendingAWSCredentialsCompletion?(nil, AWSMobileClientError.unableToSignIn(message: "Could not get valid federation token from the user."))
+            self.pendingAWSCredentialsCompletion = nil
+            self.credentialsFetchLock.leave()
+        }
+    }
+
+    /// Returns cached UserPools auth JWT tokens if valid.
+    /// If the `idToken` is not valid, and a refresh token is available, refresh token is used to get a new `idToken`.
+    /// If there is no refresh token and the user is signed in, a notification is dispatched to indicate requirement of user to re-signin.
+    /// The call to wait will be synchronized so that if multiple threads call this method, they will block till the first thread gets the token.
+    ///
+    /// - Parameter completionHandler: Tokens if available, else error.
+    public func getTokens(_ completionHandler: @escaping (Tokens?, Error?) -> Void) {
+        switch self.federationProvider {
+        case .userPools, .hostedUI:
+            break
+        default:
+            completionHandler(nil, AWSMobileClientError.notSignedIn(message: notSignedInErrorMessage))
+            return
+        }
+        
+        if self.federationProvider == .hostedUI {
+            self.tokenFetchOperationQueue.addOperation {
+                self.tokenFetchLock.enter()
+                AWSCognitoAuth.init(forKey: self.CognitoAuthRegistrationKey).getSession({ (session, error) in
+
+                    if let sessionError = error,
+                        (sessionError as NSError).domain == AWSCognitoAuthErrorDomain,
+                        let errorType = AWSCognitoAuthClientErrorType(rawValue: (sessionError as NSError).code),
+                        (errorType == .errorExpiredRefreshToken) {
+                        self.pendingGetTokensCompletion = completionHandler
+                        self.mobileClientStatusChanged(userState: .signedOutUserPoolsTokenInvalid,
+                                                       additionalInfo: [self.ProviderKey:"OAuth"])
+                        // return early without releasing the tokenFetch lock.
+                        return
+                    } else if let session = session {
+                        completionHandler(self.getTokensForCognitoAuthSession(session: session), nil)
+                    } else {
+                        completionHandler(nil, error)
+                    }
+                    self.tokenFetchLock.leave()
+                })
+                self.tokenFetchLock.wait()
+            }
+            return
+        }
+        if self.federationProvider == .userPools {
+            self.userpoolOpsHelper.userpoolClient?.delegate = self.userpoolOpsHelper
+            self.userpoolOpsHelper.authHelperDelegate = self
+            self.tokenFetchOperationQueue.addOperation {
+                self.tokenFetchLock.enter()
+                self.currentUser?.getSession().continueWith(block: { (task) -> Any? in
+                    if let error = task.error {
+                        completionHandler(nil, error)
+                        self.invokeSignInCallback(signResult: nil, error: error)
+                    } else if let session = task.result {
+                        completionHandler(self.userSessionToTokens(userSession: session), nil)
+                        self.federationProvider = .userPools
+                        if (self.currentUserState != .signedIn) {
+                            self.mobileClientStatusChanged(userState: .signedIn, additionalInfo: [:])
+                        }
+                        self.invokeSignInCallback(signResult: SignInResult(signInState: .signedIn), error: nil)
+                    }
+                    self.tokenFetchLock.leave()
+                    return nil
+                })
+                self.tokenFetchLock.wait()
+            }
+            return
+        }
+    }
+
+    internal func userSessionToTokens(userSession: AWSCognitoIdentityUserSession) -> Tokens {
+        var idToken: SessionToken?
+        var accessToken: SessionToken?
+        var refreshToken: SessionToken?
+        if userSession.idToken != nil {
+            idToken = SessionToken(tokenString: userSession.idToken?.tokenString)
+        }
+        if userSession.accessToken != nil {
+            accessToken = SessionToken(tokenString: userSession.accessToken?.tokenString)
+        }
+        if userSession.refreshToken != nil {
+            refreshToken = SessionToken(tokenString: userSession.refreshToken?.tokenString)
+        }
+        return Tokens(idToken: idToken, accessToken: accessToken, refreshToken: refreshToken, expiration: userSession.expirationTime)
+    }
+
+}
+
+//MARK: Extension to hold user attribute operations
+extension AWSMobileClient {
+
+    var notSignedInErrorMessage: String {
+        return "User is not signed in to Cognito User Pool, please sign in to use this API."
+    }
+
+    /// Verify a user attribute like phone_number.
+    ///
+    /// This method is only valid for users signed in via UserPools (either directly or via HostedUI).
+    ///
+    /// - Parameters:
+    ///   - attributeName: name of the attribute.
+    ///   - clientMetaData: A map of custom key-value pairs that you can provide as input for any
+    ///   custom workflows that this action triggers.
+    ///   - completionHandler: completionHandler which will be called when the result is avilable.
+    public func verifyUserAttribute(attributeName: String,
+                                    clientMetaData: [String:String] = [:],
+                                    completionHandler: @escaping ((UserCodeDeliveryDetails?, Error?) -> Void)) {
+        guard self.federationProvider == .userPools || self.federationProvider == .hostedUI else {
+            completionHandler(nil, AWSMobileClientError.notSignedIn(message: notSignedInErrorMessage))
+            return
+        }
+        let userDetails = AWSMobileClientUserDetails(with: self.userpoolOpsHelper.currentActiveUser!)
+        userDetails.verifyUserAttribute(attributeName: attributeName, clientMetaData: clientMetaData, completionHandler: completionHandler)
+    }
+    
+    /// Update the attributes for a user.
+    ///
+    /// This method is only valid for users signed in via UserPools (either directly or via HostedUI).
+    ///
+    /// - Parameters:
+    ///   - attributeMap: the attribute map of the user.
+    ///   - clientMetaData: A map of custom key-value pairs that you can provide as input for any
+    ///   custom workflows that this action triggers.
+    ///   - completionHandler: completionHandler which will be called when the result is avilable.
+    public func updateUserAttributes(attributeMap: [String: String],
+                                     clientMetaData: [String:String] = [:],
+                                     completionHandler: @escaping (([UserCodeDeliveryDetails]?, Error?) -> Void)) {
+        guard self.federationProvider == .userPools || self.federationProvider == .hostedUI else {
+            completionHandler(nil, AWSMobileClientError.notSignedIn(message: notSignedInErrorMessage))
+            return
+        }
+        let userDetails = AWSMobileClientUserDetails(with: self.userpoolOpsHelper.currentActiveUser!)
+        userDetails.updateUserAttributes(attributeMap: attributeMap, clientMetaData: clientMetaData, completionHandler: completionHandler)
+    }
+    
+    /// Fetches the attributes for logged in user.
+    ///
+    /// This method is only valid for users signed in via UserPools (either directly or via HostedUI).
+    ///
+    /// - Parameter completionHandler: completion handler which will be invoked when result is available.
+    public func getUserAttributes(completionHandler: @escaping (([String: String]?, Error?) -> Void)) {
+        guard self.federationProvider == .userPools || self.federationProvider == .hostedUI else {
+            completionHandler(nil, AWSMobileClientError.notSignedIn(message: notSignedInErrorMessage))
+            return
+        }
+        let userDetails = AWSMobileClientUserDetails(with: self.userpoolOpsHelper.currentActiveUser!)
+        userDetails.getUserAttributes(completionHandler: completionHandler)
+    }
+    
+    /// Confirm the updated attributes using a confirmation code.
+    ///
+    /// This method is only valid for users signed in via UserPools (either directly or via HostedUI).
+    ///
+    /// - Parameters:
+    ///   - attributeName: the attribute to be confirmed.
+    ///   - code: the code sent to the user.
+    ///   - completionHandler: completionHandler which will be called when the result is avilable.
+    public func confirmUpdateUserAttributes(attributeName: String, code: String, completionHandler: @escaping ((Error?) -> Void)) {
+        guard self.federationProvider == .userPools || self.federationProvider == .hostedUI else {
+            completionHandler(AWSMobileClientError.notSignedIn(message: notSignedInErrorMessage))
+            return
+        }
+        self.confirmVerifyUserAttribute(attributeName: attributeName, code: code, completionHandler: completionHandler)
+    }
+    
+    /// Confirm the attribute using a confirmation code.
+    ///
+    /// This method is only valid for users signed in via UserPools (either directly or via HostedUI).
+    ///
+    /// - Parameters:
+    ///   - attributeName: the attribute to be verified.
+    ///   - code: the code sent to the user.
+    ///   - completionHandler: completionHandler which will be called when the result is avilable.
+    public func confirmVerifyUserAttribute(attributeName: String, code: String, completionHandler: @escaping ((Error?) -> Void)) {
+        guard self.federationProvider == .userPools || self.federationProvider == .hostedUI else {
+            completionHandler(AWSMobileClientError.notSignedIn(message: notSignedInErrorMessage))
+            return
+        }
+        let userDetails = AWSMobileClientUserDetails(with: self.userpoolOpsHelper.currentActiveUser!)
+        userDetails.confirmVerifyUserAttribute(attributeName: attributeName,
+                                               code: code,
+                                               completionHandler: completionHandler)
+    }
+}
+
 //MARK: Extension to hold UserPoolAuthHelperlCallbacks methods
 extension AWSMobileClient: UserPoolAuthHelperlCallbacks {
     
@@ -291,6 +543,4 @@
     public func shouldLaunchSignInVCIfRefreshTokenIsExpired() -> Bool {
         return false
     }
-=======
->>>>>>> 0b6cd967
 }